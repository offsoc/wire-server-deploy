{ fetchurl
, lib
, runCommandNoCC
}:
let
  image_arch = "amd64";

  # These values are manually kept in sync with:
  # https://github.com/kubernetes-sigs/kubespray/blob/release-2.15/roles/download/defaults/main.yml
  # TODO: Find a better process. Automate this!
  kube_version = "v1.19.7";
  etcd_version = "v3.4.13";
  cni_version = "v0.9.0";
  calico_version = "v3.16.6";

  # Note: to generate a checksum manually, run: nix-hash --flat --base32 --type sha256 elasticsearch-oss-6.8.23.deb
  cassandra_version = "3.11.4";
  jmx_prometheus_javaagent_version = "0.10";
  elasticsearch_version = "6.8.23";
  srcs = {
    kubelet = fetchurl rec {
      passthru.url = url;
      url = "https://storage.googleapis.com/kubernetes-release/release/${ kube_version }/bin/linux/${ image_arch }/kubelet";
      sha256 = "0m3cj0b5070vijv8zj46paxhl89j9mhdcg5phxra3mvdby19dcnq";
    };
    kubeadm = fetchurl rec {
      passthru.url = url;
      url = "https://storage.googleapis.com/kubernetes-release/release/${ kube_version }/bin/linux/${ image_arch }/kubeadm";
      sha256 = "096vj9cx84mpmd09sghp3ky4bkqd6agsnb25qy47ik9k4n2g2gn6";
    };
    kubectl = fetchurl rec {
      passthru.url = url;
      url = "https://storage.googleapis.com/kubernetes-release/release/${ kube_version }/bin/linux/${ image_arch }/kubectl";
      sha256 = "15vjydl91h0igvps2zcxj9bjyksb88ckavdwxmmmnpjpwaxv6vnl";
    };
    calicoctl = fetchurl rec {
      passthru.url = url;
      url = "https://github.com/projectcalico/calicoctl/releases/download/${ calico_version }/calicoctl-linux-${ image_arch }";
      sha256 = "sha256-m4IjBEbUdJoQQ93djUZtJ1pGDlcKQS5s7QAzaKucctg=";
    };
    etcd = fetchurl rec {
      passthru.url = url;
      url = "https://github.com/coreos/etcd/releases/download/${ etcd_version }/etcd-${ etcd_version }-linux-${ image_arch }.tar.gz";
      sha256 = "01zibyxi08jwan7jxhybazsf4j8g4cph6c3vvfn2sxdbggj2kh1a";
    };
    cni = fetchurl rec {
      passthru.url = url;
      url = "https://github.com/containernetworking/plugins/releases/download/${ cni_version }/cni-plugins-linux-${ image_arch }-${ cni_version }.tgz";
      sha256 = "097cv5aysbhma2dzn2vd2f279fy0hvqk1wrypndrzflmk0w8v9aq";
    };
    cassandra = fetchurl rec {
      passthru.url = url;
      url = "http://archive.apache.org/dist/cassandra/${ cassandra_version }/apache-cassandra-${ cassandra_version }-bin.tar.gz";
      sha256 = "11wr0vcps8w8g2sd8qwp1yp8y873c4q32azc041xpi7zqciqwnax";
    };
    jmx_prometheus_javaagent = fetchurl rec {
      passthru.url = url;
      url = "https://repo1.maven.org/maven2/io/prometheus/jmx/jmx_prometheus_javaagent/${ jmx_prometheus_javaagent_version }/jmx_prometheus_javaagent-${ jmx_prometheus_javaagent_version }.jar";
      sha256 = "0abyydm2dg5g57alpvigymycflgq4b3drw4qs7c65vn95yiaai5i";
    };
    minio = fetchurl rec {
      passthru.url = url;
      url = "https://dl.min.io/server/minio/release/linux-amd64/archive/minio.RELEASE.2020-10-28T08-16-50Z";
      sha256 = "135bnbcjlzp5w3801q8883ii93qgamiz74b729mbmyxym5s6fzic";
    };
    mc = fetchurl rec {
      passthru.url = url;
      url = "https://dl.min.io/client/mc/release/linux-amd64/archive/mc.RELEASE.2020-10-03T02-54-56Z";
      sha256 = "0lfyl4l1fa8fsnjy892s940y7m3vjyihs3vvhccqlfic9syq9qar";
    };
    elasticsearch = fetchurl rec {
      passthru.url = url;
      url = "https://artifacts.elastic.co/downloads/elasticsearch/elasticsearch-oss-${elasticsearch_version}.deb";
<<<<<<< HEAD
      sha256 = "sha256:0s7m49rvg5n6mrjzg5snbg3092mq0n661qs9209phjzka1lqajvb";
      
=======
      sha256 = "0s7m49rvg5n6mrjzg5snbg3092mq0n661qs9209phjzka1lqajvb";
>>>>>>> f0283bdb
    };
  };
in
runCommandNoCC "wire-binaries"
{
  nativeBuildInputs = [ ];
} ''
  mkdir -p $out
  ${toString (lib.mapAttrsToList (k: v: "cp ${v} $out/${baseNameOf v.url}\n") srcs)}
''<|MERGE_RESOLUTION|>--- conflicted
+++ resolved
@@ -71,12 +71,7 @@
     elasticsearch = fetchurl rec {
       passthru.url = url;
       url = "https://artifacts.elastic.co/downloads/elasticsearch/elasticsearch-oss-${elasticsearch_version}.deb";
-<<<<<<< HEAD
       sha256 = "sha256:0s7m49rvg5n6mrjzg5snbg3092mq0n661qs9209phjzka1lqajvb";
-      
-=======
-      sha256 = "0s7m49rvg5n6mrjzg5snbg3092mq0n661qs9209phjzka1lqajvb";
->>>>>>> f0283bdb
     };
   };
 in
