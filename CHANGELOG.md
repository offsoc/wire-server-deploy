--- conflicted
+++ resolved
@@ -1,6 +1,3 @@
-<<<<<<< HEAD
-# [ 2020-04-15 ]
-=======
 # 2020-04-24
 
 ## Features
@@ -21,7 +18,6 @@
 - Remove unused table (#222)
 
 # 2020-04-15
->>>>>>> 2058d638
 
 ## Release Notes
 
